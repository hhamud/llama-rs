[package]
name = "llm"
version = "0.1.0-rc1"
license = { workspace = true }
repository = { workspace = true }
description = "A Rust ecosystem of libraries for running inference on large language models, inspired by llama.cpp."
edition = "2021"

[dependencies]
<<<<<<< HEAD
llm-base = { path = "../llm-base" }
llm-llama = { path = "../models/llama", features = ["convert"], optional = true }
llm-gpt2 = { path = "../models/gpt2", optional = true }
llm-gptj = { path = "../models/gptj", optional = true }
llm-bloom = { path = "../models/bloom", optional = true }
llm-neox = { path = "../models/neox", optional = true }
llm-codegen = { path = "../models/codegen", optional = true }
=======
llm-base = { path = "../llm-base", version = "0.1.0-rc1" }
llm-llama = { path = "../models/llama", features = ["convert"], optional = true, version = "0.1.0-rc1" }
llm-gpt2 = { path = "../models/gpt2", optional = true, version = "0.1.0-rc1" }
llm-gptj = { path = "../models/gptj", optional = true, version = "0.1.0-rc1" }
llm-bloom = { path = "../models/bloom", optional = true, version = "0.1.0-rc1" }
llm-neox = { path = "../models/neox", optional = true, version = "0.1.0-rc1" }
>>>>>>> be56c36c

[dev-dependencies]
rand = { workspace = true }

[features]
default = ["llama", "gpt2", "gptj", "bloom", "neox", "codegen"]
llama = ["dep:llm-llama"]
gpt2 = ["dep:llm-gpt2"]
gptj = ["dep:llm-gptj"]
bloom = ["dep:llm-bloom"]
neox = ["dep:llm-neox"]
codegen = ["dep:llm-codegen"]<|MERGE_RESOLUTION|>--- conflicted
+++ resolved
@@ -7,22 +7,13 @@
 edition = "2021"
 
 [dependencies]
-<<<<<<< HEAD
-llm-base = { path = "../llm-base" }
-llm-llama = { path = "../models/llama", features = ["convert"], optional = true }
-llm-gpt2 = { path = "../models/gpt2", optional = true }
-llm-gptj = { path = "../models/gptj", optional = true }
-llm-bloom = { path = "../models/bloom", optional = true }
-llm-neox = { path = "../models/neox", optional = true }
-llm-codegen = { path = "../models/codegen", optional = true }
-=======
 llm-base = { path = "../llm-base", version = "0.1.0-rc1" }
 llm-llama = { path = "../models/llama", features = ["convert"], optional = true, version = "0.1.0-rc1" }
 llm-gpt2 = { path = "../models/gpt2", optional = true, version = "0.1.0-rc1" }
 llm-gptj = { path = "../models/gptj", optional = true, version = "0.1.0-rc1" }
 llm-bloom = { path = "../models/bloom", optional = true, version = "0.1.0-rc1" }
 llm-neox = { path = "../models/neox", optional = true, version = "0.1.0-rc1" }
->>>>>>> be56c36c
+llm-codegen = { path = "../models/codegen", optional = true }
 
 [dev-dependencies]
 rand = { workspace = true }
